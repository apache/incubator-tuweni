/*
 * Licensed to the Apache Software Foundation (ASF) under one or more contributor license agreements. See the NOTICE
 * file distributed with this work for additional information regarding copyright ownership. The ASF licenses this file
 * to You under the Apache License, Version 2.0 (the "License"); you may not use this file except in compliance with the
 * License. You may obtain a copy of the License at
 *
 * http://www.apache.org/licenses/LICENSE-2.0
 *
 * Unless required by applicable law or agreed to in writing, software distributed under the License is distributed on
 * an "AS IS" BASIS, WITHOUT WARRANTIES OR CONDITIONS OF ANY KIND, either express or implied. See the License for the
 * specific language governing permissions and limitations under the License.
 */
package org.apache.tuweni.scuttlebutt.handshake;

import org.apache.tuweni.bytes.Bytes;
import org.apache.tuweni.bytes.MutableBytes;
import org.apache.tuweni.crypto.sodium.SHA256Hash;
import org.apache.tuweni.crypto.sodium.SecretBox;

import java.util.ArrayList;
import java.util.Arrays;
import java.util.List;
import java.util.stream.Collectors;

final class SecureScuttlebuttStream implements SecureScuttlebuttStreamClient, SecureScuttlebuttStreamServer {

  private final SecretBox.Key clientToServerKey;
  private final MutableBytes clientToServerNonce;
  private final SecretBox.Key serverToClientKey;
  private final MutableBytes serverToClientNonce;

  SecureScuttlebuttStream(
      SHA256Hash.Hash clientToServerKey,
      Bytes clientToServerNonce,
      SHA256Hash.Hash serverToClientKey,
      Bytes serverToClientNonce) {
    this.clientToServerKey = SecretBox.Key.fromHash(clientToServerKey);
    this.serverToClientKey = SecretBox.Key.fromHash(serverToClientKey);
    this.clientToServerNonce = clientToServerNonce.mutableCopy();
    this.serverToClientNonce = serverToClientNonce.mutableCopy();
  }

  @Override
  public synchronized Bytes sendToServer(Bytes message) {
    return encrypt(message, clientToServerKey, clientToServerNonce);
  }

  @Override
  public synchronized Bytes sendGoodbyeToServer() {
    return sendToServer(Bytes.wrap(new byte[18]));
  }

  @Override
  public synchronized Bytes readFromServer(Bytes message) {
    return decrypt(message, serverToClientKey, serverToClientNonce, false);
  }

  @Override
  public synchronized Bytes sendToClient(Bytes message) {
    return encrypt(message, serverToClientKey, serverToClientNonce);
  }

  @Override
  public synchronized Bytes sendGoodbyeToClient() {
    return sendToClient(Bytes.wrap(new byte[18]));
  }

  @Override
  public synchronized Bytes readFromClient(Bytes message) {
    return decrypt(message, clientToServerKey, clientToServerNonce, true);
  }

  private Bytes clientToServerBuffer = Bytes.EMPTY;
  private Bytes serverToClientBuffer = Bytes.EMPTY;

  private Bytes decrypt(Bytes message, SecretBox.Key key, MutableBytes nonce, boolean isClientToServer) {
    int index = 0;
    List<Bytes> decryptedMessages = new ArrayList<>();
    Bytes messageWithBuffer;
    if (isClientToServer) {
      messageWithBuffer = Bytes.concatenate(clientToServerBuffer, message);
    } else {
      messageWithBuffer = Bytes.concatenate(serverToClientBuffer, message);
    }

    while (index < messageWithBuffer.size()) {
      Bytes decryptedMessage = decryptMessage(messageWithBuffer.slice(index), key, nonce);
      if (decryptedMessage == null) {
        break;
      }
      decryptedMessages.add(decryptedMessage);
      index += decryptedMessage.size() + 34;
    }

    if (isClientToServer) {
      clientToServerBuffer = messageWithBuffer.slice(index);
    } else {
      serverToClientBuffer = messageWithBuffer.slice(index);
    }

    return Bytes.concatenate(decryptedMessages.toArray(new Bytes[0]));
  }

  private Bytes decryptMessage(Bytes message, SecretBox.Key key, MutableBytes nonce) {
    if (message.size() < 34) {
      return null;
    }

    SecretBox.Nonce headerNonce = null;
    SecretBox.Nonce bodyNonce = null;
    try {
      MutableBytes snapshotNonce = nonce.mutableCopy();
      headerNonce = SecretBox.Nonce.fromBytes(snapshotNonce);
      bodyNonce = SecretBox.Nonce.fromBytes(snapshotNonce.increment());
      Bytes decryptedHeader = SecretBox.decrypt(message.slice(0, 34), key, headerNonce);

      if (decryptedHeader == null) {
        throw new StreamException("Failed to decrypt message header");
      }

      int bodySize = ((decryptedHeader.get(0) & 0xFF) << 8) + (decryptedHeader.get(1) & 0xFF);
      if (message.size() < bodySize + 34) {
        return null;
      }
      Bytes body = message.slice(34, bodySize);
      Bytes decryptedBody = SecretBox.decrypt(Bytes.concatenate(decryptedHeader.slice(2), body), key, bodyNonce);
      if (decryptedBody == null) {
        throw new StreamException("Failed to decrypt message");
      }
      nonce.increment().increment();
      return decryptedBody;
    } finally {
      destroyIfNonNull(headerNonce);
      destroyIfNonNull(bodyNonce);
    }
  }

  private Bytes encrypt(Bytes message, SecretBox.Key clientToServerKey, MutableBytes clientToServerNonce) {
    int messages = (int) Math.ceil((double) message.size() / 4096d);
<<<<<<< HEAD

    ArrayList<Bytes> bytes = breakIntoParts(message);

    List<Bytes> segments =
        bytes.stream().map(slice -> encryptMessage(slice, clientToServerKey, clientToServerNonce)).collect(
            Collectors.toList());

    return Bytes.concatenate(segments.toArray(new Bytes[] {}));
=======
    Bytes[] encryptedMessages = new Bytes[messages];

    ArrayList<Bytes> bytes = breakIntoParts(message);

    List<Bytes> segments = bytes
            .stream().
                    map(slice -> encryptMessage(slice, clientToServerKey, clientToServerNonce))
            .collect(Collectors.toList());

    return Bytes.concatenate(segments.toArray(new Bytes[]{}));
>>>>>>> 3521cc0f
  }

  private ArrayList<Bytes> breakIntoParts(Bytes message) {

    byte[] original = message.toArray();

    int chunk = 4096;

    ArrayList<Bytes> result = new ArrayList<>();
<<<<<<< HEAD
    for (int i = 0; i < original.length; i += chunk) {
=======
    for(int i=0; i< original.length; i+=chunk){
>>>>>>> 3521cc0f
      byte[] bytes = Arrays.copyOfRange(original, i, Math.min(original.length, i + chunk));

      Bytes wrap = Bytes.wrap(bytes);
      result.add(wrap);
    }

    return result;
  }


  private Bytes encryptMessage(Bytes message, SecretBox.Key key, MutableBytes nonce) {

    SecretBox.Nonce headerNonce = null;
    SecretBox.Nonce bodyNonce = null;
    try {
      headerNonce = SecretBox.Nonce.fromBytes(nonce);
      bodyNonce = SecretBox.Nonce.fromBytes(nonce.increment());
      nonce.increment();
      Bytes encryptedBody = SecretBox.encrypt(message, key, bodyNonce);
      int bodySize = encryptedBody.size() - 16;
      Bytes encodedBodySize = Bytes.ofUnsignedInt(bodySize).slice(2);
      Bytes header =
          SecretBox.encrypt(Bytes.concatenate(encodedBodySize, encryptedBody.slice(0, 16)), key, headerNonce);

      return Bytes.concatenate(header, encryptedBody.slice(16));
    } finally {
      destroyIfNonNull(headerNonce);
      destroyIfNonNull(bodyNonce);
    }

  }

  private void destroyIfNonNull(SecretBox.Nonce nonce) {
    if (nonce != null) {
      nonce.destroy();
    }
  }
}<|MERGE_RESOLUTION|>--- conflicted
+++ resolved
@@ -137,16 +137,6 @@
 
   private Bytes encrypt(Bytes message, SecretBox.Key clientToServerKey, MutableBytes clientToServerNonce) {
     int messages = (int) Math.ceil((double) message.size() / 4096d);
-<<<<<<< HEAD
-
-    ArrayList<Bytes> bytes = breakIntoParts(message);
-
-    List<Bytes> segments =
-        bytes.stream().map(slice -> encryptMessage(slice, clientToServerKey, clientToServerNonce)).collect(
-            Collectors.toList());
-
-    return Bytes.concatenate(segments.toArray(new Bytes[] {}));
-=======
     Bytes[] encryptedMessages = new Bytes[messages];
 
     ArrayList<Bytes> bytes = breakIntoParts(message);
@@ -157,7 +147,6 @@
             .collect(Collectors.toList());
 
     return Bytes.concatenate(segments.toArray(new Bytes[]{}));
->>>>>>> 3521cc0f
   }
 
   private ArrayList<Bytes> breakIntoParts(Bytes message) {
@@ -167,11 +156,7 @@
     int chunk = 4096;
 
     ArrayList<Bytes> result = new ArrayList<>();
-<<<<<<< HEAD
-    for (int i = 0; i < original.length; i += chunk) {
-=======
     for(int i=0; i< original.length; i+=chunk){
->>>>>>> 3521cc0f
       byte[] bytes = Arrays.copyOfRange(original, i, Math.min(original.length, i + chunk));
 
       Bytes wrap = Bytes.wrap(bytes);
