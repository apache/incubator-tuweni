--- conflicted
+++ resolved
@@ -143,16 +143,7 @@
   public static Bytes encodeStreamEndRequest(int requestNumber) throws JsonProcessingException {
     Boolean bool = Boolean.TRUE;
     byte[] bytes = mapper.writeValueAsBytes(bool);
-<<<<<<< HEAD
-    return encodeRequest(
-        Bytes.wrap(bytes),
-        requestNumber,
-        RPCFlag.EndOrError.END,
-        RPCFlag.BodyType.JSON,
-        RPCFlag.Stream.STREAM);
-=======
     return encodeRequest(Bytes.wrap(bytes), requestNumber, RPCFlag.EndOrError.END, RPCFlag.BodyType.JSON, RPCFlag.Stream.STREAM);
->>>>>>> 3521cc0f
   }
 
   /**
