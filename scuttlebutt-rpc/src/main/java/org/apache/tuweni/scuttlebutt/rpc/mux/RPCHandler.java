--- conflicted
+++ resolved
@@ -280,19 +280,11 @@
   }
 
   /**
-<<<<<<< HEAD
-   * Sends an stream close message over the RPC channel to for the given request number if we have not already closed
-   * our end of the stream.
-   *
-   * Removes the stream handler from the state, so any newly incoming messages until the other side of the stream has
-   * closed its end will be ignored.
-=======
    * Sends an stream close message over the RPC channel to for the given request number
    * if we have not already closed our end of the stream.
    *
    * Removes the stream handler from the state, so any newly incoming messages until
    * the other side of the stream has closed its end will be ignored.
->>>>>>> 3521cc0f
    *
    * @param requestNumber the request number of the stream to send a close message over RPC for
    */
